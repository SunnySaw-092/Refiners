from typing import cast
from warnings import warn
<<<<<<< HEAD

import pytest
from torch import Tensor, allclose, device as Device, equal, randn

from refiners.fluxion import manual_seed
from refiners.foundationals.latent_diffusion.schedulers import DDIM, DDPM, DPMSolver
=======
from refiners.foundationals.latent_diffusion.schedulers import DPMSolver, DDIM, EulerScheduler, DDPM
from refiners.fluxion import manual_seed
from torch import equal, randn, Tensor, allclose, device as Device, isclose
>>>>>>> 02a1f16d


def test_ddpm_diffusers():
    from diffusers import DDPMScheduler  # type: ignore

    diffusers_scheduler = DDPMScheduler(beta_schedule="scaled_linear", beta_start=0.00085, beta_end=0.012)
    diffusers_scheduler.set_timesteps(1000)
    refiners_scheduler = DDPM(num_inference_steps=1000)

    assert equal(diffusers_scheduler.timesteps, refiners_scheduler.timesteps)


def test_dpm_solver_diffusers():
    from diffusers import DPMSolverMultistepScheduler as DiffuserScheduler  # type: ignore

    manual_seed(0)

    diffusers_scheduler = DiffuserScheduler(beta_schedule="scaled_linear", beta_start=0.00085, beta_end=0.012)
    diffusers_scheduler.set_timesteps(30)
    refiners_scheduler = DPMSolver(num_inference_steps=30)

    sample = randn(1, 3, 32, 32)
    noise = randn(1, 3, 32, 32)

    for step, timestep in enumerate(diffusers_scheduler.timesteps):
        diffusers_output = cast(Tensor, diffusers_scheduler.step(noise, timestep, sample).prev_sample)  # type: ignore
        refiners_output = refiners_scheduler(x=sample, noise=noise, step=step)
        assert allclose(diffusers_output, refiners_output, rtol=0.01), f"outputs differ at step {step}"


def test_ddim_diffusers():
    from diffusers import DDIMScheduler  # type: ignore

    manual_seed(0)

    diffusers_scheduler = DDIMScheduler(
        beta_end=0.012,
        beta_schedule="scaled_linear",
        beta_start=0.00085,
        num_train_timesteps=1000,
        set_alpha_to_one=False,
        steps_offset=1,
        clip_sample=False,
    )
    diffusers_scheduler.set_timesteps(30)
    refiners_scheduler = DDIM(num_inference_steps=30)

    sample = randn(1, 4, 32, 32)
    noise = randn(1, 4, 32, 32)

    for step, timestep in enumerate(diffusers_scheduler.timesteps):
        diffusers_output = cast(Tensor, diffusers_scheduler.step(noise, timestep, sample).prev_sample)  # type: ignore
        refiners_output = refiners_scheduler(x=sample, noise=noise, step=step)

        assert allclose(diffusers_output, refiners_output, rtol=0.01), f"outputs differ at step {step}"


def test_euler_diffusers():
    from diffusers import EulerDiscreteScheduler

    manual_seed(0)
    diffusers_scheduler = EulerDiscreteScheduler(
        beta_end=0.012,
        beta_schedule="scaled_linear",
        beta_start=0.00085,
        num_train_timesteps=1000,
        steps_offset=1,
        timestep_spacing="linspace",
        use_karras_sigmas=False,
    )
    diffusers_scheduler.set_timesteps(30)
    refiners_scheduler = EulerScheduler(num_inference_steps=30)

    sample = randn(1, 4, 32, 32)
    noise = randn(1, 4, 32, 32)

    assert isclose(diffusers_scheduler.init_noise_sigma, refiners_scheduler.init_noise_sigma), "init_noise_sigma differ"

    for step, timestep in enumerate(diffusers_scheduler.timesteps):
        diffusers_output = cast(Tensor, diffusers_scheduler.step(noise, timestep, sample).prev_sample)  # type: ignore
        refiners_output = refiners_scheduler(x=sample, noise=noise, step=step)

        assert allclose(diffusers_output, refiners_output, rtol=0.01), f"outputs differ at step {step}"


def test_scheduler_remove_noise():
    from diffusers import DDIMScheduler  # type: ignore

    manual_seed(0)

    diffusers_scheduler = DDIMScheduler(
        beta_end=0.012,
        beta_schedule="scaled_linear",
        beta_start=0.00085,
        num_train_timesteps=1000,
        set_alpha_to_one=False,
        steps_offset=1,
        clip_sample=False,
    )
    diffusers_scheduler.set_timesteps(30)
    refiners_scheduler = DDIM(num_inference_steps=30)

    sample = randn(1, 4, 32, 32)
    noise = randn(1, 4, 32, 32)

    for step, timestep in enumerate(diffusers_scheduler.timesteps):
        diffusers_output = cast(
            Tensor, diffusers_scheduler.step(noise, timestep, sample).pred_original_sample
        )  # type: ignore
        refiners_output = refiners_scheduler.remove_noise(x=sample, noise=noise, step=step)

        assert allclose(diffusers_output, refiners_output, rtol=0.01), f"outputs differ at step {step}"


def test_scheduler_device(test_device: Device):
    if test_device.type == "cpu":
        warn("not running on CPU, skipping")
        pytest.skip()

    scheduler = DDIM(num_inference_steps=30, device=test_device)
    x = randn(1, 4, 32, 32, device=test_device)
    noise = randn(1, 4, 32, 32, device=test_device)
    noised = scheduler.add_noise(x, noise, scheduler.steps[0])
    assert noised.device == test_device<|MERGE_RESOLUTION|>--- conflicted
+++ resolved
@@ -1,23 +1,19 @@
 from typing import cast
 from warnings import warn
-<<<<<<< HEAD
 
 import pytest
-from torch import Tensor, allclose, device as Device, equal, randn
+from torch import Tensor, allclose, device as Device, equal, randn, isclose
 
 from refiners.fluxion import manual_seed
-from refiners.foundationals.latent_diffusion.schedulers import DDIM, DDPM, DPMSolver
-=======
-from refiners.foundationals.latent_diffusion.schedulers import DPMSolver, DDIM, EulerScheduler, DDPM
-from refiners.fluxion import manual_seed
-from torch import equal, randn, Tensor, allclose, device as Device, isclose
->>>>>>> 02a1f16d
+from refiners.foundationals.latent_diffusion.schedulers import DDIM, DDPM, DPMSolver, EulerScheduler
 
 
 def test_ddpm_diffusers():
     from diffusers import DDPMScheduler  # type: ignore
 
-    diffusers_scheduler = DDPMScheduler(beta_schedule="scaled_linear", beta_start=0.00085, beta_end=0.012)
+    diffusers_scheduler = DDPMScheduler(beta_schedule="scaled_linear",
+                                        beta_start=0.00085,
+                                        beta_end=0.012)
     diffusers_scheduler.set_timesteps(1000)
     refiners_scheduler = DDPM(num_inference_steps=1000)
 
@@ -29,7 +25,9 @@
 
     manual_seed(0)
 
-    diffusers_scheduler = DiffuserScheduler(beta_schedule="scaled_linear", beta_start=0.00085, beta_end=0.012)
+    diffusers_scheduler = DiffuserScheduler(beta_schedule="scaled_linear",
+                                            beta_start=0.00085,
+                                            beta_end=0.012)
     diffusers_scheduler.set_timesteps(30)
     refiners_scheduler = DPMSolver(num_inference_steps=30)
 
@@ -37,9 +35,13 @@
     noise = randn(1, 3, 32, 32)
 
     for step, timestep in enumerate(diffusers_scheduler.timesteps):
-        diffusers_output = cast(Tensor, diffusers_scheduler.step(noise, timestep, sample).prev_sample)  # type: ignore
+        diffusers_output = cast(Tensor,
+                                diffusers_scheduler.step(
+                                    noise, timestep,
+                                    sample).prev_sample)  # type: ignore
         refiners_output = refiners_scheduler(x=sample, noise=noise, step=step)
-        assert allclose(diffusers_output, refiners_output, rtol=0.01), f"outputs differ at step {step}"
+        assert allclose(diffusers_output, refiners_output,
+                        rtol=0.01), f"outputs differ at step {step}"
 
 
 def test_ddim_diffusers():
@@ -63,10 +65,14 @@
     noise = randn(1, 4, 32, 32)
 
     for step, timestep in enumerate(diffusers_scheduler.timesteps):
-        diffusers_output = cast(Tensor, diffusers_scheduler.step(noise, timestep, sample).prev_sample)  # type: ignore
+        diffusers_output = cast(Tensor,
+                                diffusers_scheduler.step(
+                                    noise, timestep,
+                                    sample).prev_sample)  # type: ignore
         refiners_output = refiners_scheduler(x=sample, noise=noise, step=step)
 
-        assert allclose(diffusers_output, refiners_output, rtol=0.01), f"outputs differ at step {step}"
+        assert allclose(diffusers_output, refiners_output,
+                        rtol=0.01), f"outputs differ at step {step}"
 
 
 def test_euler_diffusers():
@@ -88,13 +94,19 @@
     sample = randn(1, 4, 32, 32)
     noise = randn(1, 4, 32, 32)
 
-    assert isclose(diffusers_scheduler.init_noise_sigma, refiners_scheduler.init_noise_sigma), "init_noise_sigma differ"
+    assert isclose(
+        diffusers_scheduler.init_noise_sigma,
+        refiners_scheduler.init_noise_sigma), "init_noise_sigma differ"
 
     for step, timestep in enumerate(diffusers_scheduler.timesteps):
-        diffusers_output = cast(Tensor, diffusers_scheduler.step(noise, timestep, sample).prev_sample)  # type: ignore
+        diffusers_output = cast(Tensor,
+                                diffusers_scheduler.step(
+                                    noise, timestep,
+                                    sample).prev_sample)  # type: ignore
         refiners_output = refiners_scheduler(x=sample, noise=noise, step=step)
 
-        assert allclose(diffusers_output, refiners_output, rtol=0.01), f"outputs differ at step {step}"
+        assert allclose(diffusers_output, refiners_output,
+                        rtol=0.01), f"outputs differ at step {step}"
 
 
 def test_scheduler_remove_noise():
@@ -119,11 +131,15 @@
 
     for step, timestep in enumerate(diffusers_scheduler.timesteps):
         diffusers_output = cast(
-            Tensor, diffusers_scheduler.step(noise, timestep, sample).pred_original_sample
-        )  # type: ignore
-        refiners_output = refiners_scheduler.remove_noise(x=sample, noise=noise, step=step)
+            Tensor,
+            diffusers_scheduler.step(
+                noise, timestep, sample).pred_original_sample)  # type: ignore
+        refiners_output = refiners_scheduler.remove_noise(x=sample,
+                                                          noise=noise,
+                                                          step=step)
 
-        assert allclose(diffusers_output, refiners_output, rtol=0.01), f"outputs differ at step {step}"
+        assert allclose(diffusers_output, refiners_output,
+                        rtol=0.01), f"outputs differ at step {step}"
 
 
 def test_scheduler_device(test_device: Device):
