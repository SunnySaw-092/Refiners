--- conflicted
+++ resolved
@@ -666,11 +666,7 @@
             clip_text_embedding=clip_text_embedding,
             condition_scale=7.5,
         )
-<<<<<<< HEAD
-    predicted_image = sd15.lda.latent_to_image(x)
-=======
-    predicted_image = sd15.lda.latents_to_image(x)
->>>>>>> 637e36d1
+    predicted_image = sd15.lda.latents_to_image(x)
 
     ensure_similar_images(predicted_image, expected_image_std_random_init)
 
@@ -700,11 +696,7 @@
             clip_text_embedding=clip_text_embedding,
             condition_scale=7.5,
         )
-<<<<<<< HEAD
-    predicted_image = sd15.lda.latent_to_image(x)
-=======
-    predicted_image = sd15.lda.latents_to_image(x)
->>>>>>> 637e36d1
+    predicted_image = sd15.lda.latents_to_image(x)
 
     ensure_similar_images(predicted_image, expected_image_std_random_init_euler)
 
@@ -729,11 +721,7 @@
             clip_text_embedding=clip_text_embedding,
             condition_scale=7.5,
         )
-<<<<<<< HEAD
-    predicted_image = sd15.lda.latent_to_image(x)
-=======
-    predicted_image = sd15.lda.latents_to_image(x)
->>>>>>> 637e36d1
+    predicted_image = sd15.lda.latents_to_image(x)
 
     ensure_similar_images(predicted_image, expected_karras_random_init, min_psnr=35, min_ssim=0.98)
 
@@ -761,11 +749,7 @@
             clip_text_embedding=clip_text_embedding,
             condition_scale=7.5,
         )
-<<<<<<< HEAD
-    predicted_image = sd15.lda.latent_to_image(x)
-=======
-    predicted_image = sd15.lda.latents_to_image(x)
->>>>>>> 637e36d1
+    predicted_image = sd15.lda.latents_to_image(x)
 
     ensure_similar_images(predicted_image, expected_image_std_random_init, min_psnr=35, min_ssim=0.98)
 
@@ -793,11 +777,7 @@
             clip_text_embedding=clip_text_embedding,
             condition_scale=7.5,
         )
-<<<<<<< HEAD
-    predicted_image = sd15.lda.latent_to_image(x)
-=======
-    predicted_image = sd15.lda.latents_to_image(x)
->>>>>>> 637e36d1
+    predicted_image = sd15.lda.latents_to_image(x)
 
     ensure_similar_images(predicted_image, expected_image_std_random_init_sag)
 
@@ -826,11 +806,7 @@
             clip_text_embedding=clip_text_embedding,
             condition_scale=7.5,
         )
-<<<<<<< HEAD
-    predicted_image = sd15.lda.latent_to_image(x)
-=======
-    predicted_image = sd15.lda.latents_to_image(x)
->>>>>>> 637e36d1
+    predicted_image = sd15.lda.latents_to_image(x)
 
     ensure_similar_images(predicted_image, expected_image_std_init_image)
 
@@ -847,11 +823,7 @@
     rect_init_image = cutecat_init.crop((0, 0, width, height))
     x = sd15.init_latents((height, width), rect_init_image)
 
-<<<<<<< HEAD
-    assert sd15.lda.latent_to_image(x).size == (width, height)
-=======
     assert sd15.lda.latents_to_image(x).size == (width, height)
->>>>>>> 637e36d1
 
 
 @no_grad()
@@ -881,11 +853,7 @@
             clip_text_embedding=clip_text_embedding,
             condition_scale=7.5,
         )
-<<<<<<< HEAD
-    predicted_image = sd15.lda.latent_to_image(x)
-=======
-    predicted_image = sd15.lda.latents_to_image(x)
->>>>>>> 637e36d1
+    predicted_image = sd15.lda.latents_to_image(x)
 
     # PSNR and SSIM values are large because with float32 we get large differences even v.s. ourselves.
     ensure_similar_images(predicted_image, expected_image_std_inpainting, min_psnr=25, min_ssim=0.95)
@@ -919,11 +887,7 @@
             clip_text_embedding=clip_text_embedding,
             condition_scale=7.5,
         )
-<<<<<<< HEAD
-    predicted_image = sd15.lda.latent_to_image(x)
-=======
-    predicted_image = sd15.lda.latents_to_image(x)
->>>>>>> 637e36d1
+    predicted_image = sd15.lda.latents_to_image(x)
 
     # PSNR and SSIM values are large because float16 is even worse than float32.
     ensure_similar_images(predicted_image, expected_image_std_inpainting, min_psnr=20, min_ssim=0.92)
@@ -966,11 +930,7 @@
             clip_text_embedding=clip_text_embedding,
             condition_scale=7.5,
         )
-<<<<<<< HEAD
-    predicted_image = sd15.lda.latent_to_image(x)
-=======
-    predicted_image = sd15.lda.latents_to_image(x)
->>>>>>> 637e36d1
+    predicted_image = sd15.lda.latents_to_image(x)
 
     ensure_similar_images(predicted_image, expected_image, min_psnr=35, min_ssim=0.98)
 
@@ -1013,11 +973,7 @@
             clip_text_embedding=clip_text_embedding,
             condition_scale=7.5,
         )
-<<<<<<< HEAD
-    predicted_image = sd15.lda.latent_to_image(x)
-=======
-    predicted_image = sd15.lda.latents_to_image(x)
->>>>>>> 637e36d1
+    predicted_image = sd15.lda.latents_to_image(x)
 
     ensure_similar_images(predicted_image, expected_image, min_psnr=35, min_ssim=0.98)
 
@@ -1059,11 +1015,7 @@
             clip_text_embedding=clip_text_embedding,
             condition_scale=7.5,
         )
-<<<<<<< HEAD
-    predicted_image = sd15.lda.latent_to_image(x)
-=======
-    predicted_image = sd15.lda.latents_to_image(x)
->>>>>>> 637e36d1
+    predicted_image = sd15.lda.latents_to_image(x)
 
     ensure_similar_images(predicted_image, expected_image, min_psnr=35, min_ssim=0.98)
 
@@ -1117,11 +1069,7 @@
             clip_text_embedding=clip_text_embedding,
             condition_scale=7.5,
         )
-<<<<<<< HEAD
-    predicted_image = sd15.lda.latent_to_image(x)
-=======
-    predicted_image = sd15.lda.latents_to_image(x)
->>>>>>> 637e36d1
+    predicted_image = sd15.lda.latents_to_image(x)
 
     ensure_similar_images(predicted_image, expected_image_controlnet_stack, min_psnr=35, min_ssim=0.98)
 
@@ -1153,11 +1101,7 @@
             clip_text_embedding=clip_text_embedding,
             condition_scale=7.5,
         )
-<<<<<<< HEAD
-    predicted_image = sd15.lda.latent_to_image(x)
-=======
-    predicted_image = sd15.lda.latents_to_image(x)
->>>>>>> 637e36d1
+    predicted_image = sd15.lda.latents_to_image(x)
 
     ensure_similar_images(predicted_image, expected_image, min_psnr=35, min_ssim=0.98)
 
@@ -1200,11 +1144,7 @@
             condition_scale=guidance_scale,
         )
 
-<<<<<<< HEAD
-    predicted_image = sdxl.lda.latent_to_image(x)
-=======
     predicted_image = sdxl.lda.latents_to_image(x)
->>>>>>> 637e36d1
 
     ensure_similar_images(predicted_image, expected_image, min_psnr=35, min_ssim=0.98)
 
@@ -1252,11 +1192,7 @@
             condition_scale=guidance_scale,
         )
 
-<<<<<<< HEAD
-    predicted_image = sdxl.lda.latent_to_image(x)
-=======
     predicted_image = sdxl.lda.latents_to_image(x)
->>>>>>> 637e36d1
 
     ensure_similar_images(predicted_image, expected_image, min_psnr=35, min_ssim=0.98)
 
@@ -1275,11 +1211,7 @@
 
     refonly_adapter = ReferenceOnlyControlAdapter(sd15.unet).inject()
 
-<<<<<<< HEAD
-    guide = sd15.lda.image_to_latent(condition_image_refonly)
-=======
     guide = sd15.lda.image_to_latents(condition_image_refonly)
->>>>>>> 637e36d1
     guide = torch.cat((guide, guide))
 
     manual_seed(2)
@@ -1296,11 +1228,7 @@
             condition_scale=7.5,
         )
         torch.randn(2, 4, 64, 64, device=test_device)  # for SD Web UI reproductibility only
-<<<<<<< HEAD
-    predicted_image = sd15.lda.latent_to_image(x)
-=======
-    predicted_image = sd15.lda.latents_to_image(x)
->>>>>>> 637e36d1
+    predicted_image = sd15.lda.latents_to_image(x)
 
     # min_psnr lowered to 33 because this reference image was generated without noise removal (see #192)
     ensure_similar_images(predicted_image, expected_image_refonly, min_psnr=33, min_ssim=0.99)
@@ -1325,11 +1253,7 @@
     sd15.set_inference_steps(30)
     sd15.set_inpainting_conditions(target_image_inpainting_refonly, mask_image_inpainting_refonly)
 
-<<<<<<< HEAD
-    guide = sd15.lda.image_to_latent(scene_image_inpainting_refonly)
-=======
     guide = sd15.lda.image_to_latents(scene_image_inpainting_refonly)
->>>>>>> 637e36d1
     guide = torch.cat((guide, guide))
 
     manual_seed(2)
@@ -1349,11 +1273,7 @@
             clip_text_embedding=clip_text_embedding,
             condition_scale=7.5,
         )
-<<<<<<< HEAD
-    predicted_image = sd15.lda.latent_to_image(x)
-=======
-    predicted_image = sd15.lda.latents_to_image(x)
->>>>>>> 637e36d1
+    predicted_image = sd15.lda.latents_to_image(x)
 
     ensure_similar_images(predicted_image, expected_image_inpainting_refonly, min_psnr=35, min_ssim=0.99)
 
@@ -1386,11 +1306,7 @@
             clip_text_embedding=clip_text_embedding,
             condition_scale=7.5,
         )
-<<<<<<< HEAD
-    predicted_image = sd15.lda.latent_to_image(x)
-=======
-    predicted_image = sd15.lda.latents_to_image(x)
->>>>>>> 637e36d1
+    predicted_image = sd15.lda.latents_to_image(x)
 
     ensure_similar_images(predicted_image, expected_image_textual_inversion_random_init, min_psnr=35, min_ssim=0.98)
 
@@ -1435,11 +1351,7 @@
             clip_text_embedding=clip_text_embedding,
             condition_scale=7.5,
         )
-<<<<<<< HEAD
-    predicted_image = sd15.lda.latent_to_image(x)
-=======
-    predicted_image = sd15.lda.latents_to_image(x)
->>>>>>> 637e36d1
+    predicted_image = sd15.lda.latents_to_image(x)
 
     ensure_similar_images(predicted_image, expected_image_ip_adapter_woman)
 
@@ -1528,11 +1440,7 @@
         # See https://huggingface.co/madebyollin/sdxl-vae-fp16-fix: "SDXL-VAE generates NaNs in fp16 because the
         # internal activation values are too big"
         sdxl.lda.to(dtype=torch.float32)
-<<<<<<< HEAD
-        predicted_image = sdxl.lda.latent_to_image(x.to(dtype=torch.float32))
-=======
         predicted_image = sdxl.lda.latents_to_image(x.to(dtype=torch.float32))
->>>>>>> 637e36d1
 
     ensure_similar_images(predicted_image, expected_image_sdxl_ip_adapter_woman)
 
@@ -1588,11 +1496,7 @@
             clip_text_embedding=clip_text_embedding,
             condition_scale=7.5,
         )
-<<<<<<< HEAD
-    predicted_image = sd15.lda.latent_to_image(x)
-=======
-    predicted_image = sd15.lda.latents_to_image(x)
->>>>>>> 637e36d1
+    predicted_image = sd15.lda.latents_to_image(x)
 
     ensure_similar_images(predicted_image, expected_image_ip_adapter_controlnet)
 
@@ -1633,11 +1537,7 @@
             clip_text_embedding=clip_text_embedding,
             condition_scale=7.5,
         )
-<<<<<<< HEAD
-    predicted_image = sd15.lda.latent_to_image(x)
-=======
-    predicted_image = sd15.lda.latents_to_image(x)
->>>>>>> 637e36d1
+    predicted_image = sd15.lda.latents_to_image(x)
 
     ensure_similar_images(predicted_image, expected_image_ip_adapter_plus_statue, min_psnr=35, min_ssim=0.98)
 
@@ -1684,11 +1584,7 @@
             condition_scale=5,
         )
     sdxl.lda.to(dtype=torch.float32)
-<<<<<<< HEAD
-    predicted_image = sdxl.lda.latent_to_image(x.to(dtype=torch.float32))
-=======
     predicted_image = sdxl.lda.latents_to_image(x.to(dtype=torch.float32))
->>>>>>> 637e36d1
 
     ensure_similar_images(predicted_image, expected_image_sdxl_ip_adapter_plus_woman)
 
@@ -1722,11 +1618,7 @@
             time_ids=time_ids,
             condition_scale=5,
         )
-<<<<<<< HEAD
-    predicted_image = sdxl.lda.latent_to_image(x=x)
-=======
     predicted_image = sdxl.lda.latents_to_image(x=x)
->>>>>>> 637e36d1
 
     ensure_similar_images(img_1=predicted_image, img_2=expected_image, min_psnr=35, min_ssim=0.98)
 
@@ -1761,11 +1653,7 @@
             time_ids=time_ids,
             condition_scale=5,
         )
-<<<<<<< HEAD
-    predicted_image = sdxl.lda.latent_to_image(x=x)
-=======
     predicted_image = sdxl.lda.latents_to_image(x=x)
->>>>>>> 637e36d1
 
     ensure_similar_images(img_1=predicted_image, img_2=expected_image)
 
@@ -1878,11 +1766,7 @@
             step=step,
             targets=[target_1, target_2],
         )
-<<<<<<< HEAD
-    result = sd.lda.latent_to_image(x=x)
-=======
     result = sd.lda.latents_to_image(x=x)
->>>>>>> 637e36d1
     ensure_similar_images(img_1=result, img_2=expected_multi_diffusion, min_psnr=35, min_ssim=0.98)
 
 
@@ -1921,11 +1805,7 @@
             clip_text_embedding=clip_text_embedding,
             condition_scale=7.5,
         )
-<<<<<<< HEAD
-    predicted_image = sd15.lda.latent_to_image(x)
-=======
-    predicted_image = sd15.lda.latents_to_image(x)
->>>>>>> 637e36d1
+    predicted_image = sd15.lda.latents_to_image(x)
 
     ensure_similar_images(predicted_image, expected_image)
 
@@ -1973,11 +1853,7 @@
             time_ids=time_ids,
             condition_scale=7.5,
         )
-<<<<<<< HEAD
-    predicted_image = sdxl.lda.latent_to_image(x)
-=======
     predicted_image = sdxl.lda.latents_to_image(x)
->>>>>>> 637e36d1
 
     ensure_similar_images(predicted_image, expected_image)
 
@@ -2016,11 +1892,7 @@
                 condition_scale=8,
             )
 
-<<<<<<< HEAD
-    predicted_image = sd15.lda.latent_to_image(x)
-=======
-    predicted_image = sd15.lda.latents_to_image(x)
->>>>>>> 637e36d1
+    predicted_image = sd15.lda.latents_to_image(x)
 
     ensure_similar_images(predicted_image, expected_restart, min_psnr=35, min_ssim=0.98)
 
@@ -2052,11 +1924,7 @@
             clip_text_embedding=clip_text_embedding,
             condition_scale=7.5,
         )
-<<<<<<< HEAD
-    predicted_image = sd15.lda.latent_to_image(x)
-=======
-    predicted_image = sd15.lda.latents_to_image(x)
->>>>>>> 637e36d1
+    predicted_image = sd15.lda.latents_to_image(x)
 
     ensure_similar_images(predicted_image, expected_freeu)
 
@@ -2112,10 +1980,6 @@
             pooled_text_embedding=pooled_text_embedding,
             time_ids=time_ids,
         )
-<<<<<<< HEAD
-    predicted_image = sdxl.lda.latent_to_image(x)
-=======
     predicted_image = sdxl.lda.latents_to_image(x)
->>>>>>> 637e36d1
 
     ensure_similar_images(predicted_image, expected_image)