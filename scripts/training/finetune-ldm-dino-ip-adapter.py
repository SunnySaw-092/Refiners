--- conflicted
+++ resolved
@@ -85,14 +85,11 @@
     initialize_model: bool = True
     initializer_range: float = 0.02
     use_bias: bool = False
-<<<<<<< HEAD
     do_palp: bool = False
     palp_alpha: float = 7.5
     palp_beta: float = 5
-=======
     use_rescaler: bool = False
     image_embedding_div_factor: float = 1
->>>>>>> d2c8b19a
 
 
 class DatasetConfig(BaseModel):
@@ -777,20 +774,16 @@
         latents = batch.latent.to(self.device, dtype=self.dtype)
         batch_size = latents.shape[0]
         text_embeddings = batch.text_embedding.to(self.device, dtype=self.dtype)
-<<<<<<< HEAD
-        image_embedding = batch.image_embedding.to(self.device, dtype=self.dtype)
+        image_embedding = batch.image_embedding.to(self.device, dtype=float32)
         if do_palp:
             assert batch.uncond_text_embedding is not None
             assert batch.uncond_image_embedding is not None
             uncond_text_embedding: Tensor = self.dataset.empty_text_embedding[None, :].repeat((batch_size, 1)).to(self.device, dtype=self.dtype)
             uncond_image_embedding = zeros_like(image_embedding)
 
-        image_embedding = self.image_proj(image_embedding)
-=======
-        image_embedding = batch.image_embedding.to(self.device, dtype=float32)
         div_factor = self.config.adapter.image_embedding_div_factor
         image_embedding = self.image_proj(image_embedding/div_factor)
->>>>>>> d2c8b19a
+
         # set IP embeddings context
         self.adapter.set_image_embedding(image_embedding)
 
@@ -840,7 +833,6 @@
             loss = mse_loss(prediction.float(), noise.float(), reduction="none")
             loss = loss.mean(dim=list(range(1, len(loss.shape)))) * mse_loss_weights
             loss = loss.mean()
-<<<<<<< HEAD
         if do_palp:
             timestep = self.sample_timestep(batch_size)
             predicted_latent = self.remove_noise_from_latents(noisy_latents, prediction)
@@ -866,8 +858,6 @@
             cfg_adapted_noise = uncond_adapted_noise+beta*(cond_adapted_noise-uncond_adapted_noise)
             loss += mse_loss(cfg_default_noise.float(), cfg_adapted_noise.float(), reduction="mean")
 
-=======
->>>>>>> d2c8b19a
         return loss
 
     def compute_evaluation(self) -> None:
