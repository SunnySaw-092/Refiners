from typing import TYPE_CHECKING, Any, Generic, TypeVar

from pydantic import BaseModel, ConfigDict

if TYPE_CHECKING:
    from refiners.training_utils.config import BaseConfig
    from refiners.training_utils.trainer import Trainer

T = TypeVar("T", bound="Trainer[BaseConfig, Any]")


class CallbackConfig(BaseModel):
    """
    Base configuration for a callback.

    For your callback to be properly configured, you should inherit from this class and add your own configuration.
    """

    model_config = ConfigDict(extra="forbid")


class Callback(Generic[T]):
    def on_init_begin(self, trainer: T) -> None:
        ...

    def on_init_end(self, trainer: T) -> None:
        ...

    def on_train_begin(self, trainer: T) -> None:
        ...

    def on_train_end(self, trainer: T) -> None:
        ...

    def on_epoch_begin(self, trainer: T) -> None:
        ...

    def on_epoch_end(self, trainer: T) -> None:
        ...

    def on_batch_begin(self, trainer: T) -> None:
        ...

    def on_batch_end(self, trainer: T) -> None:
        ...

    def on_backward_begin(self, trainer: T) -> None:
        ...

    def on_backward_end(self, trainer: T) -> None:
        ...

    def on_optimizer_step_begin(self, trainer: T) -> None:
        ...

    def on_optimizer_step_end(self, trainer: T) -> None:
        ...

    def on_compute_loss_begin(self, trainer: T) -> None:
        ...

    def on_compute_loss_end(self, trainer: T) -> None:
        ...

    def on_evaluate_begin(self, trainer: T) -> None:
        ...

    def on_evaluate_end(self, trainer: T) -> None:
        ...

    def on_lr_scheduler_step_begin(self, trainer: T) -> None:
        ...

    def on_lr_scheduler_step_end(self, trainer: T) -> None:
<<<<<<< HEAD
        ...

    def on_checkpoint_save(self, trainer: T) -> None:
        ...


class ClockCallback(Callback["Trainer[BaseConfig, Any]"]):
    def on_train_begin(self, trainer: "Trainer[BaseConfig, Any]") -> None:
        trainer.clock.reset()
        logger.info(
            (
                "Starting training for a total of: "
                f"{trainer.clock.num_steps} steps, "
                f"{trainer.clock.num_epochs} epochs, "
                f"{trainer.clock.num_iterations} iterations."
            )
        )
        # trainer.clock.start_timer()

    def on_train_end(self, trainer: "Trainer[BaseConfig, Any]") -> None:
        # trainer.clock.stop_timer()
        logger.info(
            (
                "Training took: "
                f"{trainer.clock.iteration} iterations, "
                f"{trainer.clock.epoch} epochs, "
                f"{trainer.clock.step} steps."
            )
        )
        #  f"{trainer.clock.time_elapsed} seconds, "

    def on_epoch_begin(self, trainer: "Trainer[BaseConfig, Any]") -> None:
        logger.info(f"Epoch {trainer.clock.epoch} started.")

    def on_epoch_end(self, trainer: "Trainer[BaseConfig, Any]") -> None:
        trainer.clock.epoch += 1
        trainer.clock.num_batches_processed = 0

    def on_batch_begin(self, trainer: "Trainer[BaseConfig, Any]") -> None:
        logger.info(f"Step {trainer.clock.step} started.")

    def on_backward_end(self, trainer: "Trainer[BaseConfig, Any]") -> None:
        trainer.clock.step += 1
        trainer.clock.num_batches_processed += 1
        trainer.clock.num_minibatches_processed += 1

    def on_optimizer_step_end(self, trainer: "Trainer[BaseConfig, Any]") -> None:
        logger.info(f"Iteration {trainer.clock.iteration} ended.")
        trainer.clock.iteration += 1
        trainer.clock.num_minibatches_processed = 0

    def on_evaluate_begin(self, trainer: "Trainer[BaseConfig, Any]") -> None:
        logger.info("Evaluation started.")

    def on_evaluate_end(self, trainer: "Trainer[BaseConfig, Any]") -> None:
        logger.info("Evaluation ended.")


class MonitorLoss(Callback["Trainer[BaseConfig, Any]"]):
    def on_train_begin(self, trainer: "Trainer[BaseConfig, Any]") -> None:
        self.epoch_losses: list[float] = []
        self.iteration_losses: list[float] = []

    def on_compute_loss_end(self, trainer: "Trainer[BaseConfig, Any]") -> None:
        loss_value = trainer.loss.detach().cpu().item()
        self.epoch_losses.append(loss_value)
        self.iteration_losses.append(loss_value)
        if trainer.clock.is_evaluation_step:
            trainer.log(data={"step_loss": loss_value})

    def on_optimizer_step_end(self, trainer: "Trainer[BaseConfig, Any]") -> None:
        avg_iteration_loss = sum(self.iteration_losses) / len(self.iteration_losses)
        if trainer.clock.is_evaluation_step:
            trainer.log(data={"average_iteration_loss": avg_iteration_loss})
        self.iteration_losses = []

    def on_epoch_end(self, trainer: "Trainer[BaseConfig, Any]") -> None:
        avg_epoch_loss = sum(self.epoch_losses) / len(self.epoch_losses)
        trainer.log(data={"average_epoch_loss": avg_epoch_loss, "epoch": trainer.clock.epoch})
        self.epoch_losses = []

    def on_lr_scheduler_step_end(self, trainer: "Trainer[BaseConfig, Any]") -> None:
        if trainer.clock.is_evaluation_step:
            trainer.log(data={"learning_rate": trainer.optimizer.param_groups[0]["lr"]})


class MonitorTime(Callback["Trainer[BaseConfig, Any]"]):
    def on_batch_end(self, trainer: "Trainer[BaseConfig, Any]") -> None:
        batch_time, forward_time, backprop_time, data_time = (
            trainer.batch_time_m.avg,
            trainer.forward_time_m.avg,
            trainer.backprop_time_m.avg,
            trainer.data_time_m.avg,
        )
        if trainer.clock.is_evaluation_step:
            trainer.log(
                data={
                    "batch_time": batch_time,
                    "forward_time": forward_time,
                    "backprop_time": backprop_time,
                    "data_time": data_time,
                }
            )


class GradientNormClipping(Callback["Trainer[BaseConfig, Any]"]):
    def on_backward_end(self, trainer: "Trainer[BaseConfig, Any]") -> None:
        clip_norm = trainer.config.training.clip_grad_norm
        if clip_norm is not None:
            if trainer.scaler is not None:
                trainer.scaler.unscale_(trainer.optimizer)
            clip_gradient_norm(
                parameters=trainer.learnable_parameters, total_norm=trainer.total_gradient_norm, clip_norm=clip_norm
            )


class GradientValueClipping(Callback["Trainer[BaseConfig, Any]"]):
    def on_backward_end(self, trainer: "Trainer[BaseConfig, Any]") -> None:
        clip_value = trainer.config.training.clip_grad_value
        if clip_value is not None:
            if trainer.scaler is not None:
                trainer.scaler.unscale_(trainer.optimizer)
            clip_gradient_value(parameters=trainer.learnable_parameters, clip_value=clip_value)


class GradientNormLogging(Callback["Trainer[BaseConfig, Any]"]):
    def on_backward_end(self, trainer: "Trainer[BaseConfig, Any]") -> None:
        if trainer.clock.is_evaluation_step:
            trainer.log(data={"total_grad_norm": trainer.total_gradient_norm})
=======
        ...
>>>>>>> 3488273f
<|MERGE_RESOLUTION|>--- conflicted
+++ resolved
@@ -72,7 +72,6 @@
         ...
 
     def on_lr_scheduler_step_end(self, trainer: T) -> None:
-<<<<<<< HEAD
         ...
 
     def on_checkpoint_save(self, trainer: T) -> None:
@@ -201,7 +200,4 @@
 class GradientNormLogging(Callback["Trainer[BaseConfig, Any]"]):
     def on_backward_end(self, trainer: "Trainer[BaseConfig, Any]") -> None:
         if trainer.clock.is_evaluation_step:
-            trainer.log(data={"total_grad_norm": trainer.total_gradient_norm})
-=======
-        ...
->>>>>>> 3488273f
+            trainer.log(data={"total_grad_norm": trainer.total_gradient_norm})