from enum import Enum
from logging import warn
from pathlib import Path
from typing import Any, Callable, Literal, Type, TypeVar

import tomli
from bitsandbytes.optim import AdamW8bit, Lion8bit  # type: ignore
from prodigyopt import Prodigy  # type: ignore
from pydantic import BaseModel, validator
from torch.optim import SGD, Adam, AdamW, Optimizer
from torch.optim.optimizer import params_t as ParamsT
from typing_extensions import TypedDict  # https://errors.pydantic.dev/2.0b3/u/typed-dict-version

import refiners.fluxion.layers as fl
from refiners.training_utils.dropout import apply_dropout, apply_gyro_dropout

__all__ = [
    "parse_number_unit_field",
    "TimeUnit",
    "TimeValue",
    "TrainingConfig",
    "OptimizerConfig",
    "Optimizers",
]


class TimeUnit(Enum):
    STEP = "step"
    EPOCH = "epoch"
    ITERATION = "iteration"
    DEFAULT = "step"


class TimeValue(TypedDict):
    number: int
    unit: TimeUnit


def parse_number_unit_field(value: str | int | dict[str, str | int]) -> TimeValue:
    match value:
        case str(value_str):
            number, unit = value_str.split(sep=":")
            return {"number": int(number.strip()), "unit": TimeUnit(value=unit.strip().lower())}
        case int(number):
            return {"number": number, "unit": TimeUnit.DEFAULT}
        case {"number": int(number), "unit": str(unit)}:
            return {"number": number, "unit": TimeUnit(value=unit.lower())}
        case _:
            raise ValueError(f"Unsupported value format: {value}")


class TrainingConfig(BaseModel):
    duration: TimeValue = {"number": 1, "unit": TimeUnit.ITERATION}
    seed: int = 0
    gpu_index: int = 0
    dtype: str = "float32"
    batch_size: int = 1
    num_workers: int = 0
    gradient_accumulation: TimeValue = {"number": 1, "unit": TimeUnit.STEP}
    clip_grad_norm: float | None = None
    clip_grad_value: float | None = None
    evaluation_interval: TimeValue = {"number": 1, "unit": TimeUnit.ITERATION}
    evaluation_seed: int = 0

    @validator("duration", "gradient_accumulation", "evaluation_interval", pre=True)
    def parse_field(cls, value: Any) -> TimeValue:
        return parse_number_unit_field(value)


class Optimizers(str, Enum):
    SGD = "SGD"
    Adam = "Adam"
    AdamW = "AdamW"
    AdamW8bit = "AdamW8bit"
    Lion8bit = "Lion8bit"
    Prodigy = "Prodigy"


class SchedulerType(str, Enum):
    STEP_LR = "StepLR"
    EXPONENTIAL_LR = "ExponentialLR"
    REDUCE_LR_ON_PLATEAU = "ReduceLROnPlateau"
    COSINE_ANNEALING_LR = "CosineAnnealingLR"
    CONSTANT_LR = "ConstantLR"  # not to be confused with PyTorch's ConstantLR
    LAMBDA_LR = "LambdaLR"
    ONE_CYCLE_LR = "OneCycleLR"
    MULTIPLICATIVE_LR = "MultiplicativeLR"
    COSINE_ANNEALING_WARM_RESTARTS = "CosineAnnealingWarmRestarts"
    CYCLIC_LR = "CyclicLR"
    MULTI_STEP_LR = "MultiStepLR"
    DEFAULT = "ConstantLR"


class SchedulerConfig(BaseModel):
    scheduler_type: SchedulerType = SchedulerType.DEFAULT
    update_interval: TimeValue = {"number": 1, "unit": TimeUnit.ITERATION}
    warmup: TimeValue = {"number": 0, "unit": TimeUnit.ITERATION}
    gamma: float = 0.1
    lr_lambda: Callable[[int], float] | None = None
    mode: Literal["min", "max"] = "min"
    factor: float = 0.1
    patience: int = 10
    threshold: float = 1e-4
    cooldown: int = 0
    milestones: list[int] = []
    base_lr: float = 1e-7
    min_lr: float | list[float] = 0
    max_lr: float | list[float] = 0
    eta_min: float = 0

    @validator("update_interval", "warmup", pre=True)
    def parse_field(cls, value: Any) -> TimeValue:
        return parse_number_unit_field(value)


class OptimizerConfig(BaseModel):
    optimizer: Optimizers
    learning_rate: float = 1e-4
    betas: tuple[float, float] = (0.9, 0.999)
    eps: float = 1e-8
    weight_decay: float = 0.0
    d_coef: float = 1.0

    def get(self, params: ParamsT) -> Optimizer:
        match self.optimizer:
            case Optimizers.SGD:
                return SGD(
                    params=params,
                    lr=self.learning_rate,
                    weight_decay=self.weight_decay,
                )
            case Optimizers.Adam:
                return Adam(
                    params=params,
                    lr=self.learning_rate,
                    betas=self.betas,
                    eps=self.eps,
                    weight_decay=self.weight_decay,
                )
            case Optimizers.AdamW:
                return AdamW(
                    params=params,
                    lr=self.learning_rate,
                    betas=self.betas,
                    eps=self.eps,
                    weight_decay=self.weight_decay,
                )
            case Optimizers.AdamW8bit:
                return AdamW8bit(
                    params=params,
                    lr=self.learning_rate,
                    betas=self.betas,
                    eps=self.eps,
                    weight_decay=self.weight_decay,
                )
            case Optimizers.Lion8bit:
                return Lion8bit(
                    params=params,
                    lr=self.learning_rate,
                    betas=self.betas,
                    weight_decay=self.weight_decay,  # type: ignore
                )
            case Optimizers.Prodigy:
                if self.learning_rate != 1.0:
                    warn("Prodigy learning rate is not 1.0, this might cause instability.")
                return Prodigy(
                    lr=self.learning_rate,
                    params=params,
                    betas=self.betas,
                    weight_decay=self.weight_decay,  # type: ignore
                    safeguard_warmup=True,
                    d_coef=self.d_coef,
                    use_bias_correction=True,  # recommended for diffusion models
                )


class ModelConfig(BaseModel):
    checkpoint: Path | None = None
    train: bool = True
<<<<<<< HEAD
    learning_rate: float | None = None  # TODO: Implement this
    gpu_index: int | None = None
    dtype: str | None = None
=======
    learning_rate: float | None = None
    betas: tuple[float, float] | None = None
    eps: float | None = None
    weight_decay: float | None = None
>>>>>>> d3821bc1

class AdapterConfig(BaseModel):
    checkpoint: Path | None = None
    scale: float = 1.0

class GyroDropoutConfig(BaseModel):
    total_subnetworks: int = 512
    concurrent_subnetworks: int = 64
    iters_per_epoch: int = 512
    num_features_threshold: float = 5e5


class DropoutConfig(BaseModel):
    dropout_probability: float = 0.0
    gyro_dropout: GyroDropoutConfig | None = None

    def apply_dropout(self, model: fl.Chain) -> None:
        if self.dropout_probability > 0.0:
            if self.gyro_dropout is not None:
                apply_gyro_dropout(module=model, probability=self.dropout_probability, **self.gyro_dropout.model_dump())
            else:
                apply_dropout(module=model, probability=self.dropout_probability)

class WandbConfig(BaseModel):
    mode: Literal["online", "offline", "disabled"] = "online"
    project: str
    entity: str = "finegrain"
    name: str | None = None
    tags: list[str] = []
    group: str | None = None
    job_type: str | None = None
    notes: str | None = None

class CheckpointingConfig(BaseModel):
    save_folder: Path | None = None
    use_wandb: bool = False
    save_interval: TimeValue = {"number": 1, "unit": TimeUnit.EPOCH}

    @validator("save_interval", pre=True)
    def parse_field(cls, value: Any) -> TimeValue:
        return parse_number_unit_field(value)

T = TypeVar("T", bound="BaseConfig")

class BaseConfig(BaseModel):
    models: dict[str, ModelConfig]
    wandb: WandbConfig
    training: TrainingConfig
    optimizer: OptimizerConfig
    scheduler: SchedulerConfig
    dropout: DropoutConfig
    checkpointing: CheckpointingConfig
    adapters: dict[str, AdapterConfig] = {}

    @classmethod
    def load_from_toml(cls: Type[T], toml_path: Path | str) -> T:
        with open(file=toml_path, mode="rb") as f:
            config_dict = tomli.load(f)
        return cls(**config_dict)<|MERGE_RESOLUTION|>--- conflicted
+++ resolved
@@ -177,20 +177,17 @@
 class ModelConfig(BaseModel):
     checkpoint: Path | None = None
     train: bool = True
-<<<<<<< HEAD
-    learning_rate: float | None = None  # TODO: Implement this
-    gpu_index: int | None = None
-    dtype: str | None = None
-=======
     learning_rate: float | None = None
     betas: tuple[float, float] | None = None
     eps: float | None = None
     weight_decay: float | None = None
->>>>>>> d3821bc1
+    gpu_index: int | None = None
+    dtype: str | None = None
 
 class AdapterConfig(BaseModel):
     checkpoint: Path | None = None
     scale: float = 1.0
+    embedding_dim: int = 768
 
 class GyroDropoutConfig(BaseModel):
     total_subnetworks: int = 512
