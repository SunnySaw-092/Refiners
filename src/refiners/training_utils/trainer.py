from abc import ABC, abstractmethod, abstractproperty
from dataclasses import dataclass
from functools import cached_property, wraps
from typing import Any, Callable, Generic, Literal, TypeVar, cast

import torch
from loguru import logger
from torch import Tensor, device as Device, dtype as DType, nn
from torch.autograd import backward
from torch.optim import Optimizer
from torch.optim.lr_scheduler import (
    CosineAnnealingLR,
    CosineAnnealingWarmRestarts,
    CyclicLR,
    ExponentialLR,
    LambdaLR,
    LRScheduler,
    MultiplicativeLR,
    MultiStepLR,
    OneCycleLR,
    ReduceLROnPlateau,
    StepLR,
)
from torch.utils.data import DataLoader, Dataset

from refiners.fluxion import layers as fl
from refiners.fluxion.utils import no_grad
from refiners.training_utils.callback import (
    Callback,
    CallbackConfig,
)
from refiners.training_utils.clock import ClockConfig, TrainingClock
from refiners.training_utils.common import (
    compute_grad_norm,
    count_learnable_parameters,
    human_readable_number,
    scoped_seed,
)
from refiners.training_utils.config import BaseConfig, LRSchedulerType, ModelConfig
from refiners.training_utils.gradient_clipping import GradientClipping, GradientClippingConfig


# Ported from open-muse
class AverageMeter(object):
    """Computes and stores the average and current value"""

    def __init__(self):
        self.reset()

    def reset(self):
        self.avg: float = 0
        self.sum: float = 0
        self.count: int = 0

    def update(self, val: float):
        self.sum += val
        self.count += 1
        self.avg = self.sum / self.count


class WarmupScheduler(LRScheduler):
    _step_count: int  # defined by LRScheduler

    def __init__(self, optimizer: Optimizer, scheduler: LRScheduler, warmup_scheduler_steps: int = 0) -> None:
        self.warmup_scheduler_steps = warmup_scheduler_steps
        self.scheduler = scheduler
        super().__init__(optimizer=optimizer)

    def get_lr(self) -> list[float] | float:  # type: ignore
        if self._step_count <= self.warmup_scheduler_steps:
            return [base_lr * self._step_count / self.warmup_scheduler_steps for base_lr in self.base_lrs]
        return self.scheduler.get_lr()

    def step(self, epoch: int | None = None) -> None:
        if self._step_count < self.warmup_scheduler_steps:
            super().step()
        else:
            self.scheduler.step(epoch=epoch)
            self._step_count += 1


Batch = TypeVar("Batch")
ConfigType = TypeVar("ConfigType", bound=BaseConfig)


class _Dataset(Dataset[Batch]):
    """
    A wrapper around the `get_item` method to create a [`torch.utils.data.Dataset`][torch.utils.data.Dataset].
    """

    def __init__(self, get_item: Callable[[int], Batch], length: int) -> None:
        assert length > 0, "Dataset length must be greater than 0."
        self.length = length
        self.get_item = get_item

    def __getitem__(self, index: int) -> Batch:
        return self.get_item(index)

    def __len__(self) -> int:
        return self.length


@dataclass
class ModelItem:
    name: str
    config: ModelConfig
    model: fl.Module
    learnable_parameters: list[nn.Parameter]


ModelRegistry = dict[str, ModelItem]
ModuleT = TypeVar("ModuleT", bound=fl.Module)
ModelConfigT = TypeVar("ModelConfigT", bound=ModelConfig)


def register_model():
    def decorator(func: Callable[[Any, ModelConfigT], ModuleT]) -> ModuleT:
        @wraps(func)
        def wrapper(self: Trainer[BaseConfig, Any], config: ModelConfigT) -> fl.Module:
            name = func.__name__
            model = func(self, config)
            model = model.to(self.device, dtype=self.dtype)
            if config.requires_grad is not None:
                model.requires_grad_(requires_grad=config.requires_grad)
            learnable_parameters = [param for param in model.parameters() if param.requires_grad]
            self.models[name] = ModelItem(
                name=name, config=config, model=model, learnable_parameters=learnable_parameters
            )
            setattr(self, name, self.models[name].model)
            return model

        return wrapper  # type: ignore

    return decorator


CallbackRegistry = dict[str, Callback[Any]]
CallbackT = TypeVar("CallbackT", bound=Callback[Any])
CallbackConfigT = TypeVar("CallbackConfigT", bound=CallbackConfig)


def register_callback():
    def decorator(func: Callable[[Any, CallbackConfigT], CallbackT]) -> CallbackT:
        @wraps(func)
        def wrapper(self: "Trainer[BaseConfig, Any]", config: CallbackConfigT) -> CallbackT:
            name = func.__name__
            callback = func(self, config)
            self.callbacks[name] = callback
            setattr(self, name, callback)
            return callback

        return wrapper  # type: ignore

    return decorator


class Trainer(Generic[ConfigType, Batch], ABC):
    def __init__(self, config: ConfigType) -> None:
        self._models: ModelRegistry = {}
        self._callbacks: CallbackRegistry = {}
        self.config = config
<<<<<<< HEAD
        self.clock = TrainingClock(
            dataset_length=self.dataset_length,
            batch_size=config.training.batch_size,
            training_duration=config.training.duration,
            evaluation_interval=config.training.evaluation_interval,
            gradient_accumulation=config.training.gradient_accumulation,
            lr_scheduler_interval=config.scheduler.update_interval,
        )
        self.batch_time_m = AverageMeter()
        self.forward_time_m = AverageMeter()
        self.backprop_time_m = AverageMeter()
        self.data_time_m = AverageMeter()
        self.callbacks = callbacks or []
        self.callbacks += self.default_callbacks()
=======
        self._load_callbacks()
>>>>>>> 8b799bf3
        self._call_callbacks(event_name="on_init_begin")
        self._load_models()
        self._call_callbacks(event_name="on_init_end")

    @register_callback()
    def clock(self, config: ClockConfig) -> TrainingClock:
        return TrainingClock(
            dataset_length=self.dataset_length,
            batch_size=self.config.training.batch_size,
            training_duration=self.config.training.duration,
            evaluation_interval=self.config.training.evaluation_interval,
            gradient_accumulation=self.config.training.gradient_accumulation,
            lr_scheduler_interval=self.config.lr_scheduler.update_interval,
            verbose=config.verbose,
        )

    @register_callback()
    def gradient_clipping(self, config: GradientClippingConfig) -> GradientClipping:
        return GradientClipping(config)

    @property
    def models(self) -> ModelRegistry:
        return self._models

    @property
    def callbacks(self) -> CallbackRegistry:
        return self._callbacks

    @cached_property
    def device(self) -> Device:
        selected_device = Device(self.config.training.device)
        logger.info(f"Using device: {selected_device}")
        return selected_device

    @cached_property
    def dtype(self) -> DType:
        dtype = getattr(torch, self.config.training.dtype, None)
        assert isinstance(dtype, DType), f"Unknown dtype: {self.config.training.dtype}"
        logger.info(f"Using dtype: {dtype}")
        return dtype

    @property
    def learnable_parameters(self) -> list[nn.Parameter]:
        """Returns a list of learnable parameters in all models"""
        return [param for item in self.models.values() for param in item.learnable_parameters]

    @cached_property
    def optimizer_parameters(self) -> list[dict[str, Any]]:
        """
        Returns a list of `dict`-s containing the params and optimizer options for each model.
        See https://pytorch.org/docs/stable/optim.html#per-parameter-options for more details
        """
        params: list[dict[str, Any]] = []
        for item in self.models.values():
            config = item.config
            model_optim_conf: dict[str, Any] = {}

            if config.learning_rate is not None:
                model_optim_conf["lr"] = config.learning_rate
            if config.weight_decay is not None:
                model_optim_conf["weight_decay"] = config.learning_rate
            if config.betas is not None:
                model_optim_conf["betas"] = config.learning_rate
            if config.eps is not None:
                model_optim_conf["eps"] = config.learning_rate

            params.append({"params": item.learnable_parameters, **model_optim_conf})

        return params

    @property
    def learnable_parameter_count(self) -> int:
        """Returns the number of learnable parameters in all models"""
        return count_learnable_parameters(parameters=self.learnable_parameters)

    @property
    def gradients(self) -> list[Tensor]:
        """Returns a list of detached gradients for all learnable parameters in all models"""
        return [param.grad.detach() for param in self.learnable_parameters if param.grad is not None]

    @property
    def total_gradient_norm(self) -> float:
        """Returns the total gradient norm for all learnable parameters in all models"""
        return compute_grad_norm(parameters=self.learnable_parameters)

    @cached_property
    def optimizer(self) -> Optimizer:
        formatted_param_count = human_readable_number(number=self.learnable_parameter_count)
        logger.info(f"Total number of learnable parameters in the model(s): {formatted_param_count}")

        optimizer = self.config.optimizer.get(params=self.optimizer_parameters)
        return optimizer

    @cached_property
    def lr_scheduler(self) -> LRScheduler:
        config = self.config.lr_scheduler
        scheduler_step_size = config.update_interval["number"]

        match config.type:
            case LRSchedulerType.CONSTANT_LR:
                lr_scheduler = LambdaLR(optimizer=self.optimizer, lr_lambda=lambda _: 1.0)
            case LRSchedulerType.STEP_LR:
                lr_scheduler = StepLR(optimizer=self.optimizer, step_size=scheduler_step_size, gamma=config.gamma)
            case LRSchedulerType.EXPONENTIAL_LR:
                lr_scheduler = ExponentialLR(optimizer=self.optimizer, gamma=config.gamma)
            case LRSchedulerType.COSINE_ANNEALING_LR:
                lr_scheduler = CosineAnnealingLR(
                    optimizer=self.optimizer, T_max=scheduler_step_size, eta_min=config.eta_min
                )
            case LRSchedulerType.REDUCE_LR_ON_PLATEAU:
                lr_scheduler = cast(
                    LRScheduler,
                    ReduceLROnPlateau(
                        optimizer=self.optimizer,
                        mode=config.mode,
                        factor=config.factor,
                        patience=config.patience,
                        threshold=config.threshold,
                        cooldown=config.cooldown,
                        min_lr=config.min_lr,
                    ),
                )
            case LRSchedulerType.LAMBDA_LR:
                assert config.lr_lambda is not None, "lr_lambda must be specified to use LambdaLR"
                lr_scheduler = LambdaLR(optimizer=self.optimizer, lr_lambda=config.lr_lambda)
            case LRSchedulerType.ONE_CYCLE_LR:
                lr_scheduler = OneCycleLR(
                    optimizer=self.optimizer, max_lr=config.max_lr, total_steps=scheduler_step_size
                )
            case LRSchedulerType.MULTIPLICATIVE_LR:
                assert config.lr_lambda is not None, "lr_lambda must be specified to use MultiplicativeLR"
                lr_scheduler = MultiplicativeLR(optimizer=self.optimizer, lr_lambda=config.lr_lambda)
            case LRSchedulerType.COSINE_ANNEALING_WARM_RESTARTS:
                lr_scheduler = CosineAnnealingWarmRestarts(optimizer=self.optimizer, T_0=scheduler_step_size)
            case LRSchedulerType.CYCLIC_LR:
                lr_scheduler = CyclicLR(optimizer=self.optimizer, base_lr=config.base_lr, max_lr=config.max_lr)
            case LRSchedulerType.MULTI_STEP_LR:
                lr_scheduler = MultiStepLR(optimizer=self.optimizer, milestones=config.milestones, gamma=config.gamma)
            case _:
                raise ValueError(f"Unknown scheduler type: {config.type}")

        warmup_scheduler_steps = self.clock.convert_time_value(config.warmup, config.update_interval["unit"])
        if warmup_scheduler_steps > 0:
            lr_scheduler = WarmupScheduler(
                optimizer=self.optimizer,
                scheduler=lr_scheduler,
                warmup_scheduler_steps=warmup_scheduler_steps,
            )

        return lr_scheduler

    @abstractmethod
    def get_item(self, index: int) -> Batch:
        """
        Returns a batch of data.

        This function is used by the dataloader to fetch a batch of data.
        """
        ...

    @abstractproperty
    def dataset_length(self) -> int:
        """
        Returns the length of the dataset.

        This is used to compute the number of batches per epoch.
        """
        ...

    @abstractmethod
    def collate_fn(self, batch: list[Batch]) -> Batch:
        """
        Collate function for the dataloader.

        This function is used to tell the dataloader how to combine a list of
        batches into a single batch.
        """
        ...

    @cached_property
    def dataset(self) -> Dataset[Batch]:
        """
        Returns the dataset constructed with the `get_item` method.
        """
        return _Dataset(get_item=self.get_item, length=self.dataset_length)

    @cached_property
    def dataloader(self) -> DataLoader[Any]:
        return DataLoader(
            dataset=self.dataset, batch_size=self.config.training.batch_size, shuffle=True, collate_fn=self.collate_fn
        )

    @abstractmethod
    def compute_loss(self, batch: Batch) -> Tensor:
        ...

    def compute_evaluation(self) -> None:
        pass

    def backward(self) -> None:
        """Backward pass on the loss."""
        self._call_callbacks(event_name="on_backward_begin")
        scaled_loss = self.loss / self.clock.num_step_per_iteration
        backward(tensors=scaled_loss)
        self._call_callbacks(event_name="on_backward_end")
        if self.clock.is_optimizer_step:
            self._call_callbacks(event_name="on_optimizer_step_begin")
            self.optimizer.step()
            self.optimizer.zero_grad()
            self._call_callbacks(event_name="on_optimizer_step_end")
        if self.clock.is_lr_scheduler_step:
            self._call_callbacks(event_name="on_lr_scheduler_step_begin")
            self.lr_scheduler.step()
            self._call_callbacks(event_name="on_lr_scheduler_step_end")
        if self.clock.is_evaluation_step:
            self.evaluate()

    def step(self, batch: Batch) -> tuple[float, float]:
        """Perform a single training step."""
        start = time.time()
        self._call_callbacks(event_name="on_compute_loss_begin")
        loss = self.compute_loss(batch=batch)
        self.loss = loss
        forward_time = time.time() - start
        self.forward_time_m.update(forward_time)
        start = time.time()
        self._call_callbacks(event_name="on_compute_loss_end")
        self.backward()
        backward_time = time.time() - start
        self.backprop_time_m.update(backward_time)
        return forward_time, backward_time

    def epoch(self) -> None:
        """Perform a single epoch."""
        start = time.time()
        for batch in self.dataloader:
            if self.clock.done:
                break
            self._call_callbacks(event_name="on_batch_begin")
            data_time = time.time() - start
            self.data_time_m.update(data_time)
            forward_time, backward_time = self.step(batch=batch)
            self._call_callbacks(event_name="on_batch_end")
            batch_time = data_time + forward_time + backward_time
            self.batch_time_m.update(batch_time)

    @staticmethod
    def get_training_seed(instance: "Trainer[BaseConfig, Any]") -> int:
        return instance.config.training.seed

    @scoped_seed(seed=get_training_seed)
    def train(self) -> None:
        """Train the model."""
        self.set_models_to_mode("train")
        self._call_callbacks(event_name="on_train_begin")
        assert self.learnable_parameters, "There are no learnable parameters in the models."
        self.evaluate()
        while not self.clock.done:
            self._call_callbacks(event_name="on_epoch_begin")
            self.epoch()
            self._call_callbacks(event_name="on_epoch_end")
        self._call_callbacks(event_name="on_train_end")

    @staticmethod
    def get_evaluation_seed(instance: "Trainer[BaseConfig, Any]") -> int:
        return instance.config.training.evaluation_seed

    @no_grad()
    @scoped_seed(seed=get_evaluation_seed)
    def evaluate(self) -> None:
        """Evaluate the model."""
        self.set_models_to_mode(mode="eval")
        self._call_callbacks(event_name="on_evaluate_begin")
        self.compute_evaluation()
        self._call_callbacks(event_name="on_evaluate_end")
        self.set_models_to_mode(mode="train")

    def set_models_to_mode(self, mode: Literal["train", "eval"]) -> None:
        for item in self.models.values():
            if mode == "train":
                item.model.train()
            elif mode == "eval":
                item.model.eval()

    def _call_callbacks(self, event_name: str) -> None:
        for callback in self.callbacks.values():
            getattr(callback, event_name)(self)

    def _load_callbacks(self) -> None:
        for name, config in self.config:
            if not isinstance(config, CallbackConfig):
                continue
            try:
                registered_callback = getattr(self, name)
            except AttributeError:
                raise ValueError(
                    f"Callback {name} is in the config but not registered in the Trainer. Create a method with the @register_callback decorator."
                )
            assert callable(registered_callback)
            registered_callback(config)

    def _load_models(self) -> None:
        for name, config in self.config:
            if not isinstance(config, ModelConfig):
                continue
            try:
                registered_model = getattr(self, name)
            except AttributeError:
                raise ValueError(
                    f"Model {name} is in the config but not registered in the Trainer. Create a method with the @register_model decorator."
                )
            assert callable(registered_model)
            registered_model(config)<|MERGE_RESOLUTION|>--- conflicted
+++ resolved
@@ -159,24 +159,11 @@
         self._models: ModelRegistry = {}
         self._callbacks: CallbackRegistry = {}
         self.config = config
-<<<<<<< HEAD
-        self.clock = TrainingClock(
-            dataset_length=self.dataset_length,
-            batch_size=config.training.batch_size,
-            training_duration=config.training.duration,
-            evaluation_interval=config.training.evaluation_interval,
-            gradient_accumulation=config.training.gradient_accumulation,
-            lr_scheduler_interval=config.scheduler.update_interval,
-        )
         self.batch_time_m = AverageMeter()
         self.forward_time_m = AverageMeter()
         self.backprop_time_m = AverageMeter()
         self.data_time_m = AverageMeter()
-        self.callbacks = callbacks or []
-        self.callbacks += self.default_callbacks()
-=======
         self._load_callbacks()
->>>>>>> 8b799bf3
         self._call_callbacks(event_name="on_init_begin")
         self._load_models()
         self._call_callbacks(event_name="on_init_end")
