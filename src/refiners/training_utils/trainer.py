from abc import ABC, abstractmethod, abstractproperty
from dataclasses import dataclass
from functools import cached_property, wraps
from typing import Any, Callable, Generic, Literal, TypeVar, cast

import torch
from loguru import logger
from torch import Tensor, device as Device, dtype as DType, float16, float32, nn
from torch.autograd import backward
from torch.cuda.amp import GradScaler, autocast
from torch.optim import Optimizer
from torch.optim.lr_scheduler import (
    CosineAnnealingLR,
    CosineAnnealingWarmRestarts,
    CyclicLR,
    ExponentialLR,
    LambdaLR,
    LRScheduler,
    MultiplicativeLR,
    MultiStepLR,
    OneCycleLR,
    ReduceLROnPlateau,
    StepLR,
)
from torch.utils.data import DataLoader, Dataset

from refiners.fluxion import layers as fl
from refiners.fluxion.utils import no_grad
from refiners.training_utils.callback import (
    Callback,
    CallbackConfig,
)
from refiners.training_utils.clock import ClockConfig, TrainingClock
from refiners.training_utils.common import (
    compute_grad_norm,
    count_learnable_parameters,
    human_readable_number,
    scoped_seed,
)
from refiners.training_utils.config import BaseConfig, LRSchedulerType, ModelConfig


class WarmupScheduler(LRScheduler):
    _step_count: int  # defined by LRScheduler

    def __init__(self, optimizer: Optimizer, scheduler: LRScheduler, warmup_scheduler_steps: int = 0) -> None:
        self.warmup_scheduler_steps = warmup_scheduler_steps
        self.scheduler = scheduler
        super().__init__(optimizer=optimizer)

    def get_lr(self) -> list[float] | float:  # type: ignore
        if self._step_count <= self.warmup_scheduler_steps:
            return [base_lr * self._step_count / self.warmup_scheduler_steps for base_lr in self.base_lrs]
        return self.scheduler.get_lr()

    def step(self, epoch: int | None = None) -> None:
        if self._step_count < self.warmup_scheduler_steps:
            super().step()
        else:
            self.scheduler.step(epoch=epoch)
            self._step_count += 1


Batch = TypeVar("Batch")
ConfigType = TypeVar("ConfigType", bound=BaseConfig)


class _Dataset(Dataset[Batch]):
    """
    A wrapper around the `get_item` method to create a [`torch.utils.data.Dataset`][torch.utils.data.Dataset].
    """

    def __init__(self, get_item: Callable[[int], Batch], length: int) -> None:
        assert length > 0, "Dataset length must be greater than 0."
        self.length = length
        self.get_item = get_item

    def __getitem__(self, index: int) -> Batch:
        return self.get_item(index)

    def __len__(self) -> int:
        return self.length


@dataclass
class ModelItem:
    name: str
    config: ModelConfig
    model: fl.Module
    learnable_parameters: list[nn.Parameter]


ModelRegistry = dict[str, ModelItem]
ModuleT = TypeVar("ModuleT", bound=fl.Module)
ModelConfigT = TypeVar("ModelConfigT", bound=ModelConfig)


def register_model():
    def decorator(func: Callable[[Any, ModelConfigT], ModuleT]) -> ModuleT:
        @wraps(func)
        def wrapper(self: Trainer[BaseConfig, Any], config: ModelConfigT) -> fl.Module:
            name = func.__name__
            model = func(self, config)
            model = model.to(self.device, dtype=self.dtype)
            if config.requires_grad is not None:
                logger.info(f"Setting requires_grad to {config.requires_grad} for model: {name}")
                model.requires_grad_(requires_grad=config.requires_grad)
            learnable_parameters = [param for param in model.parameters() if param.requires_grad]
<<<<<<< HEAD
            if self.config.training.automatic_mixed_precision:
                # For all parameters we train in automatic mixed precision we want them to be in float32.
                for learnable_parameter in learnable_parameters:
                    learnable_parameter.to(dtype=float32)
=======
            numel = sum(param.numel() for param in learnable_parameters)
            logger.info(f"Number of learnable parameters in {name}: {human_readable_number(numel)}")
>>>>>>> 6c37e3f9
            self.models[name] = ModelItem(
                name=name, config=config, model=model, learnable_parameters=learnable_parameters
            )
            setattr(self, name, self.models[name].model)
            return model

        return wrapper  # type: ignore

    return decorator


CallbackRegistry = dict[str, Callback[Any]]
CallbackT = TypeVar("CallbackT", bound=Callback[Any])
CallbackConfigT = TypeVar("CallbackConfigT", bound=CallbackConfig)


def register_callback():
    def decorator(func: Callable[[Any, CallbackConfigT], CallbackT]) -> CallbackT:
        @wraps(func)
        def wrapper(self: "Trainer[BaseConfig, Any]", config: CallbackConfigT) -> CallbackT:
            name = func.__name__
            callback = func(self, config)
            self.callbacks[name] = callback
            setattr(self, name, callback)
            return callback

        return wrapper  # type: ignore

    return decorator


class Trainer(Generic[ConfigType, Batch], ABC):
    def __init__(self, config: ConfigType) -> None:
        self._models: ModelRegistry = {}
        self._callbacks: CallbackRegistry = {}
        self.config = config
        self._load_callbacks()
        self._call_callbacks(event_name="on_init_begin")
        self._load_models()
        self._call_callbacks(event_name="on_init_end")

    @register_callback()
    def clock(self, config: ClockConfig) -> TrainingClock:
        return TrainingClock(
            dataset_length=self.dataset_length,
            batch_size=self.config.training.batch_size,
            training_duration=self.config.training.duration,
            evaluation_interval=self.config.training.evaluation_interval,
            gradient_accumulation=self.config.training.gradient_accumulation,
            lr_scheduler_interval=self.config.lr_scheduler.update_interval,
            verbose=config.verbose,
        )

    @property
    def models(self) -> ModelRegistry:
        return self._models

    @property
    def callbacks(self) -> CallbackRegistry:
        return self._callbacks

    @cached_property
    def device(self) -> Device:
        selected_device = Device(self.config.training.device)
        logger.info(f"Using device: {selected_device}")
        return selected_device

    @cached_property
    def dtype(self) -> DType:
        dtype = getattr(torch, self.config.training.dtype, None)
        assert isinstance(dtype, DType), f"Unknown dtype: {self.config.training.dtype}"
        logger.info(f"Using dtype: {dtype}")
        return dtype

    @cached_property
    def scaler(self) -> GradScaler | None:
        if self.dtype != float16 or not self.config.training.automatic_mixed_precision:
            return None
        return GradScaler()

    @property
    def learnable_parameters(self) -> list[nn.Parameter]:
        """Returns a list of learnable parameters in all models"""
        return [param for item in self.models.values() for param in item.learnable_parameters]

    @cached_property
    def optimizer_parameters(self) -> list[dict[str, Any]]:
        """
        Returns a list of `dict`-s containing the params and optimizer options for each model.
        See https://pytorch.org/docs/stable/optim.html#per-parameter-options for more details
        """
        params: list[dict[str, Any]] = []
        for item in self.models.values():
            config = item.config
            model_optim_conf: dict[str, Any] = {}

            if config.learning_rate is not None:
                model_optim_conf["lr"] = config.learning_rate
            if config.weight_decay is not None:
                model_optim_conf["weight_decay"] = config.learning_rate
            if config.betas is not None:
                model_optim_conf["betas"] = config.learning_rate
            if config.eps is not None:
                model_optim_conf["eps"] = config.learning_rate

            params.append({"params": item.learnable_parameters, **model_optim_conf})

        return params

    @property
    def learnable_parameter_count(self) -> int:
        """Returns the number of learnable parameters in all models"""
        return count_learnable_parameters(parameters=self.learnable_parameters)

    @property
    def gradients(self) -> list[Tensor]:
        """Returns a list of detached gradients for all learnable parameters in all models"""
        return [param.grad.detach() for param in self.learnable_parameters if param.grad is not None]

    @property
    def total_gradient_norm(self) -> float:
        """Returns the total gradient norm for all learnable parameters in all models"""
        return compute_grad_norm(parameters=self.learnable_parameters)

    @cached_property
    def optimizer(self) -> Optimizer:
        formatted_param_count = human_readable_number(number=self.learnable_parameter_count)
        logger.info(f"Total number of learnable parameters in the model(s): {formatted_param_count}")

        optimizer = self.config.optimizer.get(params=self.optimizer_parameters)
        return optimizer

    @cached_property
    def lr_scheduler(self) -> LRScheduler:
        config = self.config.lr_scheduler
        scheduler_step_size = config.update_interval.number

        match config.type:
            case LRSchedulerType.CONSTANT_LR:
                lr_scheduler = LambdaLR(optimizer=self.optimizer, lr_lambda=lambda _: 1.0)
            case LRSchedulerType.STEP_LR:
                lr_scheduler = StepLR(optimizer=self.optimizer, step_size=scheduler_step_size, gamma=config.gamma)
            case LRSchedulerType.EXPONENTIAL_LR:
                lr_scheduler = ExponentialLR(optimizer=self.optimizer, gamma=config.gamma)
            case LRSchedulerType.COSINE_ANNEALING_LR:
                lr_scheduler = CosineAnnealingLR(
                    optimizer=self.optimizer, T_max=scheduler_step_size, eta_min=config.eta_min
                )
            case LRSchedulerType.REDUCE_LR_ON_PLATEAU:
                lr_scheduler = cast(
                    LRScheduler,
                    ReduceLROnPlateau(
                        optimizer=self.optimizer,
                        mode=config.mode,
                        factor=config.factor,
                        patience=config.patience,
                        threshold=config.threshold,
                        cooldown=config.cooldown,
                        min_lr=config.min_lr,
                    ),
                )
            case LRSchedulerType.LAMBDA_LR:
                assert config.lr_lambda is not None, "lr_lambda must be specified to use LambdaLR"
                lr_scheduler = LambdaLR(optimizer=self.optimizer, lr_lambda=config.lr_lambda)
            case LRSchedulerType.ONE_CYCLE_LR:
                lr_scheduler = OneCycleLR(
                    optimizer=self.optimizer, max_lr=config.max_lr, total_steps=scheduler_step_size
                )
            case LRSchedulerType.MULTIPLICATIVE_LR:
                assert config.lr_lambda is not None, "lr_lambda must be specified to use MultiplicativeLR"
                lr_scheduler = MultiplicativeLR(optimizer=self.optimizer, lr_lambda=config.lr_lambda)
            case LRSchedulerType.COSINE_ANNEALING_WARM_RESTARTS:
                lr_scheduler = CosineAnnealingWarmRestarts(optimizer=self.optimizer, T_0=scheduler_step_size)
            case LRSchedulerType.CYCLIC_LR:
                lr_scheduler = CyclicLR(optimizer=self.optimizer, base_lr=config.base_lr, max_lr=config.max_lr)
            case LRSchedulerType.MULTI_STEP_LR:
                lr_scheduler = MultiStepLR(optimizer=self.optimizer, milestones=config.milestones, gamma=config.gamma)
            case _:
                raise ValueError(f"Unknown scheduler type: {config.type}")

        warmup_scheduler_steps = self.clock.convert_time_value(config.warmup, config.update_interval.unit)
        if warmup_scheduler_steps > 0:
            lr_scheduler = WarmupScheduler(
                optimizer=self.optimizer,
                scheduler=lr_scheduler,
                warmup_scheduler_steps=warmup_scheduler_steps,
            )

        return lr_scheduler

    @abstractmethod
    def get_item(self, index: int) -> Batch:
        """
        Returns a batch of data.

        This function is used by the dataloader to fetch a batch of data.
        """
        ...

    @abstractproperty
    def dataset_length(self) -> int:
        """
        Returns the length of the dataset.

        This is used to compute the number of batches per epoch.
        """
        ...

    @abstractmethod
    def collate_fn(self, batch: list[Batch]) -> Batch:
        """
        Collate function for the dataloader.

        This function is used to tell the dataloader how to combine a list of
        batches into a single batch.
        """
        ...

    @cached_property
    def dataset(self) -> Dataset[Batch]:
        """
        Returns the dataset constructed with the `get_item` method.
        """
        return _Dataset(get_item=self.get_item, length=self.dataset_length)

    @cached_property
    def dataloader(self) -> DataLoader[Any]:
        return DataLoader(
            dataset=self.dataset, batch_size=self.config.training.batch_size, shuffle=True, collate_fn=self.collate_fn
        )

    @abstractmethod
    def compute_loss(self, batch: Batch) -> Tensor: ...

    def compute_evaluation(self) -> None:
        pass

    def backward_step(self, scaled_loss: Tensor) -> None:
        if self.scaler is None:
            backward(tensors=scaled_loss)
            return
        self.scaler.scale(scaled_loss).backward()  # type: ignore

    def optimizer_step(self) -> None:
        if self.scaler is None:
            self.optimizer.step()
            return
        self.scaler.step(self.optimizer)  # type: ignore
        self.scaler.update()  # type: ignore

    def backward(self) -> None:
        """Backward pass on the loss."""
        self._call_callbacks(event_name="on_backward_begin")
        scaled_loss = self.loss / self.clock.num_step_per_iteration
        self.backward_step(scaled_loss)
        self._call_callbacks(event_name="on_backward_end")
        if self.clock.is_optimizer_step:
            self._call_callbacks(event_name="on_optimizer_step_begin")
<<<<<<< HEAD
            self.optimizer_step()
=======
            max_norm = self.config.training.gradient_clipping_max_norm or float("inf")
            self.grad_norm = nn.utils.clip_grad.clip_grad_norm_(self.learnable_parameters, max_norm=max_norm).item()
            self.optimizer.step()
>>>>>>> 6c37e3f9
            self.optimizer.zero_grad()
            self._call_callbacks(event_name="on_optimizer_step_end")
        if self.clock.is_lr_scheduler_step:
            self._call_callbacks(event_name="on_lr_scheduler_step_begin")
            self.lr_scheduler.step()
            self._call_callbacks(event_name="on_lr_scheduler_step_end")
        if self.clock.is_evaluation_step:
            self.evaluate()

    def step(self, batch: Batch) -> None:
        """Perform a single training step."""
        self._call_callbacks(event_name="on_compute_loss_begin")
        with autocast(dtype=self.dtype, enabled=self.config.training.automatic_mixed_precision):
            loss = self.compute_loss(batch=batch)
        self.loss = loss
        self._call_callbacks(event_name="on_compute_loss_end")
        self.backward()

    def epoch(self) -> None:
        """Perform a single epoch."""
        for batch in self.dataloader:
            if self.clock.done:
                break
            self._call_callbacks(event_name="on_batch_begin")
            self.step(batch=batch)
            self._call_callbacks(event_name="on_batch_end")

    @staticmethod
    def get_training_seed(instance: "Trainer[BaseConfig, Any]") -> int:
        return instance.config.training.seed

    @scoped_seed(seed=get_training_seed)
    def train(self) -> None:
        """Train the model."""
        self.set_models_to_mode("train")
        self._call_callbacks(event_name="on_train_begin")
        assert self.learnable_parameters, "There are no learnable parameters in the models."
        self.evaluate()
        while not self.clock.done:
            self._call_callbacks(event_name="on_epoch_begin")
            self.epoch()
            self._call_callbacks(event_name="on_epoch_end")
        self._call_callbacks(event_name="on_train_end")

    @staticmethod
    def get_evaluation_seed(instance: "Trainer[BaseConfig, Any]") -> int:
        return instance.config.training.evaluation_seed

    @no_grad()
    @scoped_seed(seed=get_evaluation_seed)
    def evaluate(self) -> None:
        """Evaluate the model."""
        self.set_models_to_mode(mode="eval")
        self._call_callbacks(event_name="on_evaluate_begin")
        with autocast(dtype=self.dtype, enabled=self.config.training.automatic_mixed_precision):
            self.compute_evaluation()
        self._call_callbacks(event_name="on_evaluate_end")
        self.set_models_to_mode(mode="train")

    def set_models_to_mode(self, mode: Literal["train", "eval"]) -> None:
        for item in self.models.values():
            if mode == "train":
                item.model.train()
            elif mode == "eval":
                item.model.eval()

    def _call_callbacks(self, event_name: str) -> None:
        for callback in self.callbacks.values():
            getattr(callback, event_name)(self)

    def _load_callbacks(self) -> None:
        for name, config in self.config:
            if not isinstance(config, CallbackConfig):
                continue
            try:
                registered_callback = getattr(self, name)
            except AttributeError:
                raise ValueError(
                    f"Callback {name} is in the config but not registered in the Trainer. Create a method with the @register_callback decorator."
                )
            assert callable(registered_callback)
            registered_callback(config)

    def _load_models(self) -> None:
        for name, config in self.config:
            if not isinstance(config, ModelConfig):
                continue
            try:
                registered_model = getattr(self, name)
            except AttributeError:
                raise ValueError(
                    f"Model {name} is in the config but not registered in the Trainer. Create a method with the @register_model decorator."
                )
            assert callable(registered_model)
            registered_model(config)<|MERGE_RESOLUTION|>--- conflicted
+++ resolved
@@ -106,15 +106,12 @@
                 logger.info(f"Setting requires_grad to {config.requires_grad} for model: {name}")
                 model.requires_grad_(requires_grad=config.requires_grad)
             learnable_parameters = [param for param in model.parameters() if param.requires_grad]
-<<<<<<< HEAD
             if self.config.training.automatic_mixed_precision:
                 # For all parameters we train in automatic mixed precision we want them to be in float32.
                 for learnable_parameter in learnable_parameters:
                     learnable_parameter.to(dtype=float32)
-=======
             numel = sum(param.numel() for param in learnable_parameters)
             logger.info(f"Number of learnable parameters in {name}: {human_readable_number(numel)}")
->>>>>>> 6c37e3f9
             self.models[name] = ModelItem(
                 name=name, config=config, model=model, learnable_parameters=learnable_parameters
             )
@@ -359,6 +356,10 @@
         self.scaler.scale(scaled_loss).backward()  # type: ignore
 
     def optimizer_step(self) -> None:
+        if self.scaler is not None:
+            self.scaler.unscale_(self.optimizer)
+        max_norm = self.config.training.gradient_clipping_max_norm or float("inf")
+        self.grad_norm = nn.utils.clip_grad.clip_grad_norm_(self.learnable_parameters, max_norm=max_norm).item()
         if self.scaler is None:
             self.optimizer.step()
             return
@@ -373,13 +374,8 @@
         self._call_callbacks(event_name="on_backward_end")
         if self.clock.is_optimizer_step:
             self._call_callbacks(event_name="on_optimizer_step_begin")
-<<<<<<< HEAD
             self.optimizer_step()
-=======
-            max_norm = self.config.training.gradient_clipping_max_norm or float("inf")
-            self.grad_norm = nn.utils.clip_grad.clip_grad_norm_(self.learnable_parameters, max_norm=max_norm).item()
             self.optimizer.step()
->>>>>>> 6c37e3f9
             self.optimizer.zero_grad()
             self._call_callbacks(event_name="on_optimizer_step_end")
         if self.clock.is_lr_scheduler_step:
