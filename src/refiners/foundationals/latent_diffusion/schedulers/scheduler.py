--- conflicted
+++ resolved
@@ -1,12 +1,7 @@
 from abc import ABC, abstractmethod
 from enum import Enum
-<<<<<<< HEAD
-=======
 from torch import Tensor, device as Device, dtype as DType, linspace, float32, sqrt, log, Generator
->>>>>>> 02a1f16d
 from typing import TypeVar
-
-from torch import Tensor, device as Device, dtype as DType, float32, linspace, log, sqrt
 
 T = TypeVar("T", bound="Scheduler")
 
@@ -50,11 +45,16 @@
         self.scale_factors = self.sample_noise_schedule()
         self.cumulative_scale_factors = sqrt(self.scale_factors.cumprod(dim=0))
         self.noise_std = sqrt(1.0 - self.scale_factors.cumprod(dim=0))
-        self.signal_to_noise_ratios = log(self.cumulative_scale_factors) - log(self.noise_std)
+        self.signal_to_noise_ratios = log(self.cumulative_scale_factors) - log(
+            self.noise_std)
         self.timesteps = self._generate_timesteps()
 
     @abstractmethod
-    def __call__(self, x: Tensor, noise: Tensor, step: int, generator: Generator | None = None) -> Tensor:
+    def __call__(self,
+                 x: Tensor,
+                 noise: Tensor,
+                 step: int,
+                 generator: Generator | None = None) -> Tensor:
         """
         Applies a step of the diffusion process to the input tensor `x` using the provided `noise` and `timestep`.
 
@@ -82,16 +82,13 @@
         return x
 
     def sample_power_distribution(self, power: float = 2, /) -> Tensor:
-        return (
-            linspace(
-                start=self.initial_diffusion_rate ** (1 / power),
-                end=self.final_diffusion_rate ** (1 / power),
-                steps=self.num_train_timesteps,
-                device=self.device,
-                dtype=self.dtype,
-            )
-            ** power
-        )
+        return (linspace(
+            start=self.initial_diffusion_rate**(1 / power),
+            end=self.final_diffusion_rate**(1 / power),
+            steps=self.num_train_timesteps,
+            device=self.device,
+            dtype=self.dtype,
+        )**power)
 
     def sample_noise_schedule(self) -> Tensor:
         match self.noise_schedule:
@@ -102,7 +99,8 @@
             case "karras":
                 return 1 - self.sample_power_distribution(7)
             case _:
-                raise ValueError(f"Unknown noise schedule: {self.noise_schedule}")
+                raise ValueError(
+                    f"Unknown noise schedule: {self.noise_schedule}")
 
     def add_noise(
         self,
@@ -125,14 +123,18 @@
         denoised_x = (x - noise_stds * noise) / cumulative_scale_factors
         return denoised_x
 
-    def to(self: T, device: Device | str | None = None, dtype: DType | None = None) -> T:  # type: ignore
+    def to(self: T,
+           device: Device | str | None = None,
+           dtype: DType | None = None) -> T:  # type: ignore
         if device is not None:
             self.device = Device(device)
             self.timesteps = self.timesteps.to(device)
         if dtype is not None:
             self.dtype = dtype
         self.scale_factors = self.scale_factors.to(device, dtype=dtype)
-        self.cumulative_scale_factors = self.cumulative_scale_factors.to(device, dtype=dtype)
+        self.cumulative_scale_factors = self.cumulative_scale_factors.to(
+            device, dtype=dtype)
         self.noise_std = self.noise_std.to(device, dtype=dtype)
-        self.signal_to_noise_ratios = self.signal_to_noise_ratios.to(device, dtype=dtype)
+        self.signal_to_noise_ratios = self.signal_to_noise_ratios.to(
+            device, dtype=dtype)
         return self