--- conflicted
+++ resolved
@@ -1,13 +1,10 @@
-<<<<<<< HEAD
-from torch import Tensor, arange, device as Device, dtype as Dtype, float32, sqrt, tensor
+from torch import Tensor, arange, device as Device, dtype as Dtype, float32, sqrt, tensor, Generator
 
-=======
-from torch import Tensor, device as Device, dtype as Dtype, arange, sqrt, float32, tensor, Generator
->>>>>>> 02a1f16d
 from refiners.foundationals.latent_diffusion.schedulers.scheduler import NoiseSchedule, Scheduler
 
 
 class DDIM(Scheduler):
+
     def __init__(
         self,
         num_inference_steps: int,
@@ -35,27 +32,30 @@
         similar to diffusers settings for the DDIM scheduler in Stable Diffusion 1.5
         """
         step_ratio = self.num_train_timesteps // self.num_inference_steps
-        timesteps = arange(start=0, end=self.num_inference_steps, step=1, device=self.device) * step_ratio + 1
+        timesteps = arange(
+            start=0, end=self.num_inference_steps, step=1,
+            device=self.device) * step_ratio + 1
         return timesteps.flip(0)
 
-    def __call__(self, x: Tensor, noise: Tensor, step: int, generator: Generator | None = None) -> Tensor:
+    def __call__(self,
+                 x: Tensor,
+                 noise: Tensor,
+                 step: int,
+                 generator: Generator | None = None) -> Tensor:
         timestep, previous_timestep = (
             self.timesteps[step],
-            (
-                self.timesteps[step + 1]
-                if step < self.num_inference_steps - 1
-                else tensor(data=[0], device=self.device, dtype=self.dtype)
-            ),
+            (self.timesteps[step + 1] if step < self.num_inference_steps -
+             1 else tensor(data=[0], device=self.device, dtype=self.dtype)),
         )
-        current_scale_factor, previous_scale_factor = (
-            self.cumulative_scale_factors[timestep],
-            (
-                self.cumulative_scale_factors[previous_timestep]
-                if previous_timestep > 0
-                else self.cumulative_scale_factors[0]
-            ),
-        )
-        predicted_x = (x - sqrt(1 - current_scale_factor**2) * noise) / current_scale_factor
-        denoised_x = previous_scale_factor * predicted_x + sqrt(1 - previous_scale_factor**2) * noise
+        current_scale_factor, previous_scale_factor = self.cumulative_scale_factors[
+            timestep], (self.cumulative_scale_factors[previous_timestep]
+                        if previous_timestep > 0 else
+                        self.cumulative_scale_factors[0])
+        predicted_x = (x - sqrt(1 - current_scale_factor**2) *
+                       noise) / current_scale_factor
+        denoised_x = previous_scale_factor * predicted_x + sqrt(
+            1 - previous_scale_factor**2) * noise
+
+        self.previous_scale_factor = previous_scale_factor
 
         return denoised_x