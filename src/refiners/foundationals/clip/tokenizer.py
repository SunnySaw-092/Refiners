import gzip
import re
from functools import lru_cache
from itertools import islice
from pathlib import Path

from torch import Tensor, tensor, cat

import refiners.fluxion.layers as fl
from refiners.fluxion import pad


class CLIPTokenizer(fl.Module):
    def __init__(
        self,
        vocabulary_path: str | Path = Path(__file__).resolve().parent / "bpe_simple_vocab_16e6.txt.gz",
        sequence_length: int = 77,
        start_of_text_token_id: int = 49406,
        end_of_text_token_id: int = 49407,
        pad_token_id: int = 49407,
    ) -> None:
        super().__init__()
        self.vocabulary_path = vocabulary_path
        self.sequence_length = sequence_length
        self.byte_to_unicode_mapping = self.get_bytes_to_unicode_mapping()
        self.byte_decoder = {v: k for k, v in self.byte_to_unicode_mapping.items()}
        merge_tuples = [
            tuple(merge.split())
            for merge in gzip.open(filename=vocabulary_path)
            .read()
            .decode(encoding="utf-8")
            .split(sep="\n")[1 : 49152 - 256 - 2 + 1]
        ]
        vocabulary = (
            list(self.byte_to_unicode_mapping.values())
            + [v + "</w>" for v in self.byte_to_unicode_mapping.values()]
            + ["".join(merge) for merge in merge_tuples]
            + ["", ""]
        )
        self.token_to_id_mapping = {token: i for i, token in enumerate(iterable=vocabulary)}
        self.byte_pair_encoding_ranks = {merge: i for i, merge in enumerate(iterable=merge_tuples)}
        self.byte_pair_encoding_cache = {"": ""}
        # Note: this regular expression does not support Unicode. It was changed so
        # to get rid of the dependence on the `regex` module. Unicode support could
        # potentially be added back by leveraging the `\w` character class.
        self.token_pattern = re.compile(
            pattern=r"""<\|startoftext\|>|<\|endoftext\|>|'s|'t|'re|'ve|'m|'ll|'d|[a-zA-Z]+|[0-9]|[^\s\w]+""",
            flags=re.IGNORECASE,
        )
        self.start_of_text_token_id: int = start_of_text_token_id
        self.end_of_text_token_id: int = end_of_text_token_id
        self.pad_token_id: int = pad_token_id

    def forward(self, text: str | list[str]) -> Tensor:
        
        if isinstance(text, str):
<<<<<<< HEAD
            return self._forward(text)
        else:
            assert isinstance(text, list), f"Expected type `str` or `list[str]`, got {type(text)}"
            return cat([self._forward(txt) for txt in text])
        
    def _forward(self, text: str | list[str]) -> Tensor:
=======
            return self.tokenize_str(text)
        else:
            assert isinstance(text, list), f"Expected type `str` or `list[str]`, got {type(text)}"
            return cat([self.tokenize_str(txt) for txt in text])
        
    def tokenize_str(self, text: str) -> Tensor:
>>>>>>> cb2eee22
        tokens = self.encode(text=text, max_length=self.sequence_length).unsqueeze(dim=0)
        
        assert (
            tokens.shape[1] <= self.sequence_length
        ), f"Text is too long: tokens.shape[1] > sequence_length: {tokens.shape[1]} > {self.sequence_length}, {len(text)}"
        return pad(x=tokens, pad=(0, self.sequence_length - tokens.shape[1]), value=self.pad_token_id)

    @lru_cache()
    def get_bytes_to_unicode_mapping(self) -> dict[int, str]:
        initial_byte_values = (
            list(range(ord("!"), ord("~") + 1))
            + list(range(ord("¡"), ord("¬") + 1))
            + list(range(ord("®"), ord("ÿ") + 1))
        )
        extra_unicode_values = (byte for byte in range(2**8) if byte not in initial_byte_values)
        byte_values = initial_byte_values + list(extra_unicode_values)
        unicode_values = [chr(value) for value in byte_values]
        return dict(zip(byte_values, unicode_values))

    def byte_pair_encoding(self, token: str) -> str:
        if token in self.byte_pair_encoding_cache:
            return self.byte_pair_encoding_cache[token]

        def recursive_bpe(word: tuple[str, ...]) -> tuple[str, ...]:
            if len(word) < 2:
                return word
            pairs = {(i, (word[i], word[i + 1])) for i in range(len(word) - 1)}
            min_pair = min(
                pairs,
                key=lambda pair: self.byte_pair_encoding_ranks.get(pair[1], float("inf")),
            )
            if min_pair[1] not in self.byte_pair_encoding_ranks:
                return word
            new_word: list[str] = []
            i = 0
            while i < len(word):
                if i == min_pair[0]:
                    new_word.append(min_pair[1][0] + min_pair[1][1])
                    i += 2
                else:
                    new_word.append(word[i])
                    i += 1
            return recursive_bpe(tuple(new_word))

        word = tuple(token[:-1]) + (token[-1] + "</w>",)
        result = " ".join(recursive_bpe(word=word))
        self.byte_pair_encoding_cache[token] = result
        return result

    def encode(self, text: str, max_length: int | None = None) -> Tensor:
        text = re.sub(pattern=r"\s+", repl=" ", string=text.lower())
        tokens = re.findall(pattern=self.token_pattern, string=text)
        upper_bound = None
        if max_length:
            assert max_length >= 2
            upper_bound = max_length - 2
        encoded_tokens = islice(
            (
                self.token_to_id_mapping[subtoken]
                for token in tokens
                for subtoken in self.byte_pair_encoding(
                    token="".join(self.byte_to_unicode_mapping[character] for character in token.encode("utf-8"))
                ).split(sep=" ")
            ),
            0,
            upper_bound,
        )
        return tensor(data=[self.start_of_text_token_id, *encoded_tokens, self.end_of_text_token_id])<|MERGE_RESOLUTION|>--- conflicted
+++ resolved
@@ -54,21 +54,12 @@
     def forward(self, text: str | list[str]) -> Tensor:
         
         if isinstance(text, str):
-<<<<<<< HEAD
-            return self._forward(text)
-        else:
-            assert isinstance(text, list), f"Expected type `str` or `list[str]`, got {type(text)}"
-            return cat([self._forward(txt) for txt in text])
-        
-    def _forward(self, text: str | list[str]) -> Tensor:
-=======
             return self.tokenize_str(text)
         else:
             assert isinstance(text, list), f"Expected type `str` or `list[str]`, got {type(text)}"
             return cat([self.tokenize_str(txt) for txt in text])
         
     def tokenize_str(self, text: str) -> Tensor:
->>>>>>> cb2eee22
         tokens = self.encode(text=text, max_length=self.sequence_length).unsqueeze(dim=0)
         
         assert (
