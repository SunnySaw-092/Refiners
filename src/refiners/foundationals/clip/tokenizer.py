--- conflicted
+++ resolved
@@ -63,11 +63,7 @@
 
         assert (
             tokens.shape[1] <= self.sequence_length
-<<<<<<< HEAD
-        ), f"Text is too long: tokens.shape[1] > sequence_length: {tokens.shape[1]} > {self.sequence_length}, {len(text)}"
-=======
         ), f"Text is too long ({len(text)}): tokens.shape[1] > sequence_length: {tokens.shape[1]} > {self.sequence_length}"
->>>>>>> 637e36d1
         return pad(x=tokens, pad=(0, self.sequence_length - tokens.shape[1]), value=self.pad_token_id)
 
     @lru_cache()
