from jaxtyping import Float
<<<<<<< HEAD
from torch import Tensor, device as Device, dtype as DType, nn, ones, sqrt, zeros
=======
from torch import Tensor, device as Device, dtype as DType, ones, sqrt, zeros
from torch.nn import (
    GroupNorm as _GroupNorm,
    InstanceNorm2d as _InstanceNorm2d,
    LayerNorm as _LayerNorm,
    Parameter as TorchParameter,
)

>>>>>>> 3488273f
from refiners.fluxion.layers.module import Module, WeightedModule


class LayerNorm(_LayerNorm, WeightedModule):
    """Layer Normalization layer.

    This layer wraps [`torch.nn.LayerNorm`][torch.nn.LayerNorm].

    Receives:
        (Float[Tensor, "batch *normalized_shape"]):

    Returns:
        (Float[Tensor, "batch *normalized_shape"]):

    Example:
        ```py
        layernorm = fl.LayerNorm(normalized_shape=128)

        tensor = torch.randn(2, 128)
        output = layernorm(tensor)

        assert output.shape == (2, 128)
        ```
    """

    def __init__(
        self,
        normalized_shape: int | list[int],
        eps: float = 0.00001,
        use_bias: bool = True,
        device: Device | str | None = None,
        dtype: DType | None = None,
    ) -> None:
        super().__init__(  # type: ignore
            normalized_shape=normalized_shape,
            eps=eps,
            bias=use_bias,
            device=device,
            dtype=dtype,
        )


class GroupNorm(_GroupNorm, WeightedModule):
    """Group Normalization layer.

    This layer wraps [`torch.nn.GroupNorm`][torch.nn.GroupNorm].

    Receives:
        (Float[Tensor, "batch channels *normalized_shape"]):

    Returns:
        (Float[Tensor, "batch channels *normalized_shape"]):

    Example:
        ```py
        groupnorm = fl.GroupNorm(channels=128, num_groups=8)

        tensor = torch.randn(2, 128, 8)
        output = groupnorm(tensor)

        assert output.shape == (2, 128, 8)
        ```
    """

    def __init__(
        self,
        channels: int,
        num_groups: int,
        eps: float = 1e-5,
        device: Device | str | None = None,
        dtype: DType | None = None,
    ) -> None:
        super().__init__(  # type: ignore
            num_groups=num_groups,
            num_channels=channels,
            eps=eps,
            affine=True,  # otherwise not a WeightedModule
            device=device,
            dtype=dtype,
        )
        self.channels = channels
        self.num_groups = num_groups
        self.eps = eps


class LayerNorm2d(WeightedModule):
    """2D Layer Normalization layer.

    This layer applies Layer Normalization along the 2nd dimension of a 4D tensor.

    Receives:
        (Float[Tensor, "batch channels height width"]):

    Returns:
        (Float[Tensor, "batch channels height width"]):
    """

    def __init__(
        self,
        channels: int,
        eps: float = 1e-6,
        device: Device | str | None = None,
        dtype: DType | None = None,
    ) -> None:
        super().__init__()
        self.weight = TorchParameter(ones(channels, device=device, dtype=dtype))
        self.bias = TorchParameter(zeros(channels, device=device, dtype=dtype))
        self.eps = eps

    def forward(
        self,
        x: Float[Tensor, "batch channels height width"],
    ) -> Float[Tensor, "batch channels height width"]:
        x_mean = x.mean(1, keepdim=True)
        x_var = (x - x_mean).pow(2).mean(1, keepdim=True)
        x_norm = (x - x_mean) / sqrt(x_var + self.eps)
        x_out = self.weight.unsqueeze(-1).unsqueeze(-1) * x_norm + self.bias.unsqueeze(-1).unsqueeze(-1)
        return x_out


class InstanceNorm2d(_InstanceNorm2d, Module):
    """Instance Normalization layer.

    This layer wraps [`torch.nn.InstanceNorm2d`][torch.nn.InstanceNorm2d].

    Receives:
        (Float[Tensor, "batch channels height width"]):

    Returns:
        (Float[Tensor, "batch channels height width"]):
    """

    def __init__(
        self,
        num_features: int,
        eps: float = 1e-05,
        device: Device | str | None = None,
        dtype: DType | None = None,
    ) -> None:
        super().__init__(  # type: ignore
            num_features=num_features,
            eps=eps,
            device=device,
            dtype=dtype,
        )<|MERGE_RESOLUTION|>--- conflicted
+++ resolved
@@ -1,7 +1,4 @@
 from jaxtyping import Float
-<<<<<<< HEAD
-from torch import Tensor, device as Device, dtype as DType, nn, ones, sqrt, zeros
-=======
 from torch import Tensor, device as Device, dtype as DType, ones, sqrt, zeros
 from torch.nn import (
     GroupNorm as _GroupNorm,
@@ -10,7 +7,6 @@
     Parameter as TorchParameter,
 )
 
->>>>>>> 3488273f
 from refiners.fluxion.layers.module import Module, WeightedModule
 
 
